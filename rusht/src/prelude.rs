use std::collections::HashMap;
use std::convert::{TryFrom, TryInto};
use std::io::stdin;

use crate::{Error, Result};
use crate::token::Token;
use thiserror::private::DisplayAsDisplay;

/// Using macros to initialize the hash map in an easier and compact way.
macro_rules! prelude {
    ($($key:expr => $val:expr),*) => {
        {
            let mut hash_map: Prelude = HashMap::new();
            $(
                hash_map.insert($key.to_string(), $val);
            )*
            hash_map
        }
    };
}

/// A key value mapping of function names and the accompanying implementation.
pub type Prelude = HashMap<String, fn(Vec<Token>) -> Result<Token>>;

/// Returns a prelude (standard library) of often used functions.
pub fn get_prelude() -> Prelude {
    prelude!(
<<<<<<< HEAD
        "+" => |args| reduce(args, |a, b| a + b, Token::Num),
        "-" => |args| reduce(args, |a, b| a - b, Token::Num),
        "*" => |args| reduce(args, |a, b| a * b, Token::Num),
        "/" => |args| reduce(args, |a, b| a / b, Token::Num),
        "%" => |args| reduce(args, |a, b| a % b, Token::Num),
        "concat" => |args| reduce(args, |a, b| format!("{}{}", a, b), Token::Str),
        "and" => |args| reduce(args, |a, b| a && b, Token::Bool),
        "or" => |args| reduce(args, |a, b| a || b, Token::Bool),
=======
        "+" => |args| reduce(args, |a, b| -> f64 { a + b }),
        "add" => |args| reduce(args, |a, b| -> f64 { a + b }),
        "-" => |args| reduce(args, |a, b| -> f64 { a - b }),
        "sub" => |args| reduce(args, |a, b| -> f64 { a - b }),
        "*" => |args| reduce(args, |a, b| -> f64 { a * b }),
        "mul" => |args| reduce(args, |a, b| -> f64 { a * b }),
        "/" => |args| reduce(args, |a, b| -> f64 { a / b }),
        "div" => |args| reduce(args, |a, b| -> f64 { a / b }),
        "concat" => |args| reduce(args, |a, b| -> String { format!("{}{}", a, b) }),
        "and" => |args| reduce(args, |a, b| -> bool { a && b }),
        "or" => |args| reduce(args, |a, b| -> bool { a || b }),
>>>>>>> 43398ecb
        "exit" => rusht_exit,
        "if" => rusht_if,
        "read" => rusht_read,
        "def" => rusht_varialbe_define
    )
}

/// Checks a given condition and returns one of two possible values.
///
/// # Arguments
///
/// * `args[0]` - A condition to be checked.
/// * `args[1]` - The value to be returned if the condition is truthy.
/// * `args[2]` - The value to be returned if the condition is not truthy.
///
/// # Errors
///
/// * `TypeError` - If the given condition can't be coerced to a bool.
fn rusht_if(args: Vec<Token>) -> Result<Token> {
    if args.len() != 3 {
        return Err(Error::InvalidNumberOfArguments);
    }

    // We can safely use unwrap here, as we've previously checked the number of
    // arguments given to the function.
    let condition = args.get(0).unwrap().clone().try_into()?;
    let out_index = if condition { 1 } else { 2 };
    Ok(args.get(out_index).unwrap().clone())
}


///
fn rusht_varialbe_define(args: Vec<Token>) -> Result<Token> {
    if args.len() != 2 {
        return Err(Error::InvalidNumberOfArguments);
    }
    let num = args.get(1).unwrap().clone();
    let value = args.get(0).insert(*num).clone();
    Ok(Token::Num(num))
}

/// Reads a line from the console.
fn rusht_read(_: Vec<Token>) -> Result<Token> {
    let mut buf = String::new();
    stdin().read_line(&mut buf).expect("failed to read from console");
    Ok(Token::Str(buf))
}

/// Exits the current process with a given exit code or `0`.
///
/// # Arguments
///
/// * `args` - A consisting of either 0 or 1 elements.
///
/// # Errors
///
/// * `InvalidNumberOfArguments` - If the vector of args has a size greater
///     than 1.
/// * `TypeError` - If the given status code can't be coerced to a number.
fn rusht_exit(args: Vec<Token>) -> Result<Token> {
    if args.len() > 1 {
        return Err(Error::InvalidNumberOfArguments);
    }

    let status_code = args.get(0)
        .map(|token| token.clone().try_into())
        .unwrap_or(Ok(0.0))?;
    std::process::exit(status_code as i32);
}

/// Reduces the given vector of `Token`s  using the given `reducer` function.
///
/// # Arguments
///
/// * `args` - The arguments passed to the function.
/// * `reducer` - A function used to reduce the args to a single value.
///
/// # Errors
///
/// If the vector of args is empty, an error type will be returned.
///
/// # Panics
///
/// If one of the args can't be converted to a matching type, a panic occurs.
fn reduce<T, F>(args: Vec<Token>, reducer: F) -> Result<Token>
    where
        T: TryFrom<Token, Error=Error> + Into<Token>,
        F: Fn(T, T) -> T,
{
    args
        .into_iter()
        .map(|x| x.try_into())
        .collect::<Result<Vec<_>>>()?
        .into_iter()
        .reduce(reducer)
        .ok_or(Error::InvalidNumberOfArguments)
        .map(|x| x.into())
}

#[cfg(test)]
mod test {
    use super::*;
    use super::Token::*;

    macro_rules! test_prelude {
        ($($name:ident => $key:expr; $input:expr => $expected:expr),*) => {
            $(
                #[test]
                fn $name() {
                    let prelude = get_prelude();
                    let actual = prelude.get($key).unwrap()($input);
                    assert_eq!(actual, $expected);
                }
            )*
        };
    }

    test_prelude!(
        add_two => "+"; vec![Num(1.0), Num(2.0)] => Ok(Num(3.0)),
        add_three => "add"; vec![Num(1.0), Num(2.0), Num(2.0)] => Ok(Num(5.0)),
        add_with_corecion => "+"; vec![Bool(true), Str("5".to_string())] => Ok(Num(6.0)),
        sub => "-"; vec![Num(5.0), Num(2.0)] => Ok(Num(3.0)),
        mul => "*"; vec![Num(5.0), Num(2.0)] => Ok(Num(10.0)),
        div => "/"; vec![Num(5.0), Num(2.0)] => Ok(Num(2.5)),
        concat => "concat"; vec![Str("foo".to_string()), Str("bar".to_string())] => Ok(Str("foobar".to_string())),
        and_two => "and"; vec![Bool(true), Bool(true)] => Ok(Bool(true)),
        and_three => "and"; vec![Bool(true), Bool(false), Bool(true)] => Ok(Bool(false)),
        or_two => "or"; vec![Bool(false), Bool(false)] => Ok(Bool(false)),
        or_three => "or"; vec![Bool(true), Bool(false), Bool(true)] => Ok(Bool(true)),
        coercion_error => "sub"; vec![Bool(true), Str("foo".to_string())] => Err(Error::CouldNotCoerceType),
        if_true => "if"; vec![Bool(true), Num(1.0), Num(2.0)] => Ok(Num(1.0)),
        if_false => "if"; vec![Bool(false), Num(1.0), Num(2.0)] => Ok(Num(2.0)),
        if_no_conditional => "if"; vec![Str("foo".to_string()), Num(1.0), Num(2.0)] => Err(Error::CouldNotCoerceType),
        if_too_few_args => "if"; vec![Bool(true), Num(1.0)] => Err(Error::InvalidNumberOfArguments),
        if_too_many_args => "if"; vec![Bool(true), Num(1.0), Num(2.0), Num(3.0)] => Err(Error::InvalidNumberOfArguments)
    );
}<|MERGE_RESOLUTION|>--- conflicted
+++ resolved
@@ -25,7 +25,6 @@
 /// Returns a prelude (standard library) of often used functions.
 pub fn get_prelude() -> Prelude {
     prelude!(
-<<<<<<< HEAD
         "+" => |args| reduce(args, |a, b| a + b, Token::Num),
         "-" => |args| reduce(args, |a, b| a - b, Token::Num),
         "*" => |args| reduce(args, |a, b| a * b, Token::Num),
@@ -34,19 +33,6 @@
         "concat" => |args| reduce(args, |a, b| format!("{}{}", a, b), Token::Str),
         "and" => |args| reduce(args, |a, b| a && b, Token::Bool),
         "or" => |args| reduce(args, |a, b| a || b, Token::Bool),
-=======
-        "+" => |args| reduce(args, |a, b| -> f64 { a + b }),
-        "add" => |args| reduce(args, |a, b| -> f64 { a + b }),
-        "-" => |args| reduce(args, |a, b| -> f64 { a - b }),
-        "sub" => |args| reduce(args, |a, b| -> f64 { a - b }),
-        "*" => |args| reduce(args, |a, b| -> f64 { a * b }),
-        "mul" => |args| reduce(args, |a, b| -> f64 { a * b }),
-        "/" => |args| reduce(args, |a, b| -> f64 { a / b }),
-        "div" => |args| reduce(args, |a, b| -> f64 { a / b }),
-        "concat" => |args| reduce(args, |a, b| -> String { format!("{}{}", a, b) }),
-        "and" => |args| reduce(args, |a, b| -> bool { a && b }),
-        "or" => |args| reduce(args, |a, b| -> bool { a || b }),
->>>>>>> 43398ecb
         "exit" => rusht_exit,
         "if" => rusht_if,
         "read" => rusht_read,
