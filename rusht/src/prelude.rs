use std::collections::HashMap;
// use std::process;

use crate::{Error, Result};
use crate::tokenize::Token;


/// Using macros to initialize the hash map in an easier and compact way.
macro_rules! prelude {
    ($($key:expr => $val:expr),*) => {
        {
            let mut hash_map: HashMap<String, fn(Vec<Token>) -> Token> = HashMap::new();
            $(
                hash_map.insert($key.to_string(), $val);
            )*
            hash_map
        }
    };
}


/// Using macros to pass the needed arguments, the calling calculation/execution and its right Token
/// Type of the called function.
macro_rules! reduce {
    ($reducer:expr => $finalizer:expr) => {
        |args| reduce(args, $reducer, $finalizer).unwrap()
    };
}

/*
macro_rules! exitprogram {
    ($exiter:expr => $final:expr) => {
        reduce($exiter, $final).unwrap()
    };
}
 */


/// Checking the passed `token` type - here f64.
/// And upgraded this type to use also String and Bool for calculation.
/// /// To be able to have more and handle options with terminal input.
impl From<Token> for f64 {
    fn from(token: Token) -> Self {
        match token {
            Token::Num(n) => n,
            Token::Bool(true) => 1.0,
            Token::Bool(false) => 0.0,
            Token::Str(s) if s.parse::<f64>().is_ok() => s.parse().unwrap(),
            _ => Err(Error::TypeError)
        }
    }
}

/// Checking the passed `token` type - here String.
/// And upgraded this type to use also Num and Bool for strings.
/// To be able to have more and handle options with terminal input.
impl From<Token> for String {
    fn from(token: Token) -> Self {
        match token {
            Token::Str(s) => s,
            Token::Bool(b) => b.to_string(),
            Token::Num(n) => n.to_string(),
            _ => Err(Error::TypeError)
        }
    }
}

/// Checking the passed `token` type - here Bool.
impl From<Token> for bool {
    fn from(token: Token) -> Self {
        match token {
            Token::Bool(b) => b,
            Token::Num(x) if x == 0.0 => false,
            Token::Num(_) => true,
            Token::Str(s) if ["true", "1"].contains(&s.as_str()) => true,
            Token::Str(s) if ["false", "0", ""].contains(&s.as_str()) => false,
<<<<<<< HEAD
            _ => Err(Error::TypeError)
=======
            _ => panic!()
>>>>>>> 3550fc00
        }
    }
}

/*
pub fn exit_func() -> ! {
    process::exit(1);
}

 */

/// A key value mapping of function names and the accompanying implementation.
pub type Prelude = HashMap<String, fn(Vec<Token>) -> Token>;

/// Returns a prelude (standard library) of often used functions.
pub fn get_prelude() -> Prelude {
    prelude!(
        "+" => reduce!(|a, b| a + b => Token::Num),
        "add" => reduce!(|a, b| a + b => Token::Num),
        "-" => reduce!(|a, b| a - b => Token::Num),
        "sub" => reduce!(|a, b| a - b => Token::Num),
        "*" => reduce!(|a, b| a * b => Token::Num),
        "mul" => reduce!(|a, b| a * b => Token::Num),
        "/" => reduce!(|a, b| a / b => Token::Num),
        "div" => reduce!(|a, b| a / b => Token::Num),
<<<<<<< HEAD
        "concat" => reduce!(|a, b| format!("{}{}", a, b) => Token::Str)
        //"exit()" => exitprogram!(exit_func => Token::Str)
=======
        "concat" => reduce!(|a, b| format!("{}{}", a, b) => Token::Str),
        "and" => reduce!(|a, b| a && b => Token::Bool),
        "or" => reduce!(|a, b| a || b => Token::Bool)
>>>>>>> 3550fc00
    )
}

/// Reduces the given vector of `Token`s  using the given `reducer` function.
/// The result is turned back into a vector using the `finalizer` function.
///
/// # Arguments
///
/// * `args` - The arguments passed to the function.
/// * `reducer` - A function used to reduce the args to a single value.
/// * `finalizer` - A function used to turn the result back into a `Token`.
///
/// # Errors
///
/// If the vector of args is empty, an error type will be returned.
///
/// # Panics
///
/// If one of the args can't be converted to a matching type, a panic occurs.
fn reduce<T, F, G>(args: Vec<Token>, reducer: F, finalizer: G) -> Result<Token>
    where
        T: From<Token>,
        F: Fn(T, T) -> T,
        G: Fn(T) -> Token
{
    // The `finalizer` could be replaced by adding `+ Into<Token>` to the type
    // constraints of `T`. We have decided against this approach for the
    // added readability.
    // The alternative implementation would require us to specify the type
    // encapsulated in the specific `Token` variant, so not much writing effort
    // would be saved anyways.
    args
        .into_iter()
        .map(|x| x.into())
        .reduce(reducer)
        .ok_or(Error::InvalidNumberOfArguments)
        .map(finalizer)
}

#[cfg(test)]
mod test {
    use super::*;
    use super::Token::*;

    macro_rules! test_prelude {
        ($($name:ident => $key:expr; $input:expr => $expected:expr),*) => {
            $(
                #[test]
                fn $name() {
                    let prelude = get_prelude();
                    let actual = prelude.get($key).unwrap()($input);
                    assert_eq!(actual, $expected);
                }
            )*
        };
    }

    test_prelude!(
        add_two => "+"; vec![Num(1.0), Num(2.0)] => Num(3.0),
        add_three => "add"; vec![Num(1.0), Num(2.0), Num(2.0)] => Num(5.0),
        sub => "-"; vec![Num(5.0), Num(2.0)] => Num(3.0),
        mul => "*"; vec![Num(5.0), Num(2.0)] => Num(10.0),
        div => "/"; vec![Num(5.0), Num(2.0)] => Num(2.5),
        concat => "concat"; vec![Str("foo".to_string()), Str("bar".to_string())] => Str("foobar".to_string()),
        and_two => "and"; vec![Bool(true), Bool(true)] => Bool(true),
        and_three => "and"; vec![Bool(true), Bool(false), Bool(true)] => Bool(false),
        or_two => "or"; vec![Bool(false), Bool(false)] => Bool(false),
        or_three => "or"; vec![Bool(true), Bool(false), Bool(true)] => Bool(true)
    );
}<|MERGE_RESOLUTION|>--- conflicted
+++ resolved
@@ -74,11 +74,7 @@
             Token::Num(_) => true,
             Token::Str(s) if ["true", "1"].contains(&s.as_str()) => true,
             Token::Str(s) if ["false", "0", ""].contains(&s.as_str()) => false,
-<<<<<<< HEAD
             _ => Err(Error::TypeError)
-=======
-            _ => panic!()
->>>>>>> 3550fc00
         }
     }
 }
@@ -104,14 +100,11 @@
         "mul" => reduce!(|a, b| a * b => Token::Num),
         "/" => reduce!(|a, b| a / b => Token::Num),
         "div" => reduce!(|a, b| a / b => Token::Num),
-<<<<<<< HEAD
-        "concat" => reduce!(|a, b| format!("{}{}", a, b) => Token::Str)
-        //"exit()" => exitprogram!(exit_func => Token::Str)
-=======
         "concat" => reduce!(|a, b| format!("{}{}", a, b) => Token::Str),
         "and" => reduce!(|a, b| a && b => Token::Bool),
         "or" => reduce!(|a, b| a || b => Token::Bool)
->>>>>>> 3550fc00
+        "concat" => reduce!(|a, b| format!("{}{}", a, b) => Token::Str)
+        //"exit()" => exitprogram!(exit_func => Token::Str)
     )
 }
 
