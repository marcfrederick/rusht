--- conflicted
+++ resolved
@@ -8,15 +8,16 @@
     ($($key:expr => $val:expr),*) => {
         {
             let mut hash_map = HashMap::new();
-            $( hash_map.insert($key, $val); )*
+            $(
+                hash_map.insert($key, $val);
+            )*
             hash_map
         }
     };
 }
 
-<<<<<<< HEAD
-pub fn interpret(ast: Ast) -> Token {
-    let env = hash_map! 
+pub fn interpret(ast: Exp) -> Token {
+    let env = hash_map!
     (
         "+" => prelude::add,
         "add" => prelude::add,
@@ -26,16 +27,11 @@
         //"mul" => prelude::mul,
         //"/" => prelude::div,
         //"div" => prelude::div
-=======
-pub fn interpret(ast: Exp) -> Token {
-    let env = hash_map!(
-        "+" => prelude::add
->>>>>>> 3949ef1b
     );
 
     match ast {
-        Exp::Atom(token) => token,
-        Exp::List(tokens) => {
+        Ast::Atom(token) => token,
+        Ast::List(tokens) => {
             let tokens = tokens.iter()
                 .map(|t| interpret(t.clone()))
                 .collect::<Vec<_>>();
